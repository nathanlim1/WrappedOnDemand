--- conflicted
+++ resolved
@@ -1,5 +1,4 @@
 // Make sure to install all of these to run
-<<<<<<< HEAD
 var express = require("express");
 var request = require("request");
 var crypto = require("crypto");
@@ -7,14 +6,12 @@
 var querystring = require("querystring");
 var cookieParser = require("cookie-parser");
 
-// These are the developer parameters that tells spotify we are making an app that uses their data
+// developer parameters
 var client_id = "2410e54d22c54e7abbbebc32f26f822a"; // your clientId
 var client_secret = "89a6ac43d6b54763ba7b4b58e6a6c8c8"; // Your secret
-var redirect_uri = "http://localhost:8000/callback"; // Your redirect uri
+var redirect_uri = "http://localhost:8000/callback"; // redirect url
 
-// Basically all of the code in this file is from spotify itself
-// Its from a example/tutorial
-
+// Generate a random string for state
 const generateRandomString = (length) => {
   return crypto.randomBytes(60).toString("hex").slice(0, length);
 };
@@ -28,11 +25,12 @@
   .use(cors())
   .use(cookieParser());
 
+// Login route
 app.get("/login", function (req, res) {
   var state = generateRandomString(16);
   res.cookie(stateKey, state);
 
-  // scope is what the user allows us to access. add more scopes if needed
+  // Define the scope
   var scope =
     "user-read-private user-read-email user-library-read user-top-read user-library-modify";
   res.redirect(
@@ -47,10 +45,8 @@
   );
 });
 
+// Callback route
 app.get("/callback", function (req, res) {
-  // your application requests refresh and access tokens
-  // after checking the state parameter
-
   var code = req.query.code || null;
   var state = req.query.state || null;
   var storedState = req.cookies ? req.cookies[stateKey] : null;
@@ -75,7 +71,7 @@
         "content-type": "application/x-www-form-urlencoded",
         Authorization:
           "Basic " +
-          new Buffer.from(client_id + ":" + client_secret).toString("base64"),
+          Buffer.from(client_id + ":" + client_secret).toString("base64"),
       },
       json: true,
     };
@@ -91,12 +87,12 @@
           json: true,
         };
 
-        // use the access token to access the Spotify Web API
+        // Use the access token to access the Spotify Web API
         request.get(options, function (error, response, body) {
           console.log(body);
         });
 
-        // we can also pass the token to the browser to make requests from there
+        // Pass the token to the browser
         res.redirect(
           "http://localhost:5173/home/#" +
             querystring.stringify({
@@ -116,6 +112,7 @@
   }
 });
 
+// Refresh token route
 app.get("/refresh_token", function (req, res) {
   var refresh_token = req.query.refresh_token;
   var authOptions = {
@@ -124,7 +121,7 @@
       "content-type": "application/x-www-form-urlencoded",
       Authorization:
         "Basic " +
-        new Buffer.from(client_id + ":" + client_secret).toString("base64"),
+        Buffer.from(client_id + ":" + client_secret).toString("base64"),
     },
     form: {
       grant_type: "refresh_token",
@@ -145,151 +142,6 @@
   });
 });
 
-// Arbitrary port
+// Start server
 console.log("Listening on 8000");
-app.listen(8000);
-=======
- var express = require('express');
- var request = require('request');
- var crypto = require('crypto');
- var cors = require('cors');
- var querystring = require('querystring');
- var cookieParser = require('cookie-parser');
- 
- // These are the developer parameters that tells spotify we are making an app that uses their data
- var client_id = '2410e54d22c54e7abbbebc32f26f822a'; // your clientId
- var client_secret = '89a6ac43d6b54763ba7b4b58e6a6c8c8'; // Your secret
- var redirect_uri = 'http://localhost:8000/callback'; // Your redirect uri
- 
-
- // Basically all of the code in this file is from spotify itself
- // Its from a example/tutorial
- 
- const generateRandomString = (length) => {
-   return crypto
-   .randomBytes(60)
-   .toString('hex')
-   .slice(0, length);
- }
- 
- var stateKey = 'spotify_auth_state';
- 
- var app = express();
- 
- app.use(express.static(__dirname + '/public'))
-    .use(cors())
-    .use(cookieParser());
-
- app.get('/login', function(req, res) {
- 
-   var state = generateRandomString(16);
-   res.cookie(stateKey, state);
- 
-   // scope is what the user allows us to access. add more scopes if needed
-   var scope = 'user-read-private user-read-email user-library-read user-top-read user-library-modify';
-   res.redirect('https://accounts.spotify.com/authorize?' +
-     querystring.stringify({
-       response_type: 'code',
-       client_id: client_id,
-       scope: scope,
-       redirect_uri: redirect_uri,
-       state: state
-     }));
- });
- 
- app.get('/callback', function(req, res) {
- 
-   // your application requests refresh and access tokens
-   // after checking the state parameter
- 
-   var code = req.query.code || null;
-   var state = req.query.state || null;
-   var storedState = req.cookies ? req.cookies[stateKey] : null;
- 
-   if (state === null || state !== storedState) {
-     res.redirect('/#' +
-       querystring.stringify({
-         error: 'state_mismatch'
-       }));
-   } else {
-     res.clearCookie(stateKey);
-     var authOptions = {
-       url: 'https://accounts.spotify.com/api/token',
-       form: {
-         code: code,
-         redirect_uri: redirect_uri,
-         grant_type: 'authorization_code'
-       },
-       headers: {
-         'content-type': 'application/x-www-form-urlencoded',
-         Authorization: 'Basic ' + (new Buffer.from(client_id + ':' + client_secret).toString('base64'))
-       },
-       json: true
-     };
- 
-     request.post(authOptions, function(error, response, body) {
-       if (!error && response.statusCode === 200) {
- 
-         var access_token = body.access_token,
-             refresh_token = body.refresh_token;
- 
-         var options = {
-           url: 'https://api.spotify.com/v1/me',
-           headers: { 'Authorization': 'Bearer ' + access_token },
-           json: true
-         };
- 
-         // use the access token to access the Spotify Web API
-         request.get(options, function(error, response, body) {
-           console.log(body);
-         });
- 
-         // we can also pass the token to the browser to make requests from there
-         res.redirect('http://localhost:5173/home/#' +
-           querystring.stringify({
-             access_token: access_token,
-             refresh_token: refresh_token
-           }));
-       } else {
-         res.redirect('http://localhost:5173/home/#' +
-           querystring.stringify({
-             error: 'invalid_token'
-           }));
-       }
-     });
-   }
- });
- 
- app.get('/refresh_token', function(req, res) {
- 
-   var refresh_token = req.query.refresh_token;
-   var authOptions = {
-     url: 'https://accounts.spotify.com/api/token',
-     headers: { 
-       'content-type': 'application/x-www-form-urlencoded',
-       'Authorization': 'Basic ' + (new Buffer.from(client_id + ':' + client_secret).toString('base64')) 
-     },
-     form: {
-       grant_type: 'refresh_token',
-       refresh_token: refresh_token
-     },
-     json: true
-   };
- 
-   request.post(authOptions, function(error, response, body) {
-     if (!error && response.statusCode === 200) {
-       var access_token = body.access_token,
-           refresh_token = body.refresh_token;
-       res.send({
-         'access_token': access_token,
-         'refresh_token': refresh_token
-       });
-     }
-   });
- });
- 
- // Arbitrary port
- console.log('Listening on 8000');
- app.listen(8000);
- 
->>>>>>> 4d301af6
+app.listen(8000);