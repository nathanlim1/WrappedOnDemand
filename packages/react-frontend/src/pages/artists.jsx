import "../index.css";
import { useState, useEffect } from "react";
import ArtistPreview from "../components/artistPreview";

function ArtistPage({ time_range, allArtists }) {
  const [currentlyDisplayed, setCurrentlyDisplayed] = useState([]);
  const [maxNumDisplayed, setMaxNumDisplayed] = useState(25);

  // When timerange changes, update the currently displayed list
  useEffect(() => {
    if (time_range === "short_term") {
      setCurrentlyDisplayed(allArtists["1M"]);
    } else if (time_range === "medium_term") {
      setCurrentlyDisplayed(allArtists["6M"]);
    } else if (time_range === "long_term") {
      setCurrentlyDisplayed(allArtists["LT"]);
    }
  }, [time_range, allArtists]);

  return (
    <div className="flex flex-col items-center min-h-screen text-white bg-gradient-to-br from-zinc-800 to-zinc-950">
      {/* Title */}
      <p className="text-center font-bold mb-4 mt-4 text-4xl">
        Your Top Artists
      </p>
      {/* List of Artist Previews */}
      <div className="space-y-4 mb-4">
        {currentlyDisplayed.slice(0, maxNumDisplayed).map((a, i) => (
<<<<<<< HEAD
          <ArtistPreview key={a.id} artist={a} index={i + 1} />
=======
          <ArtistPreview key={i} artist={a} index={i + 1} />
>>>>>>> 7f179f35
        ))}
      </div>
      {/* Buttons to see more/all */}
      <div className="flex space-x-4 mb-20">
        <button
          className="bg-zinc-800 text-white font-semibold py-3 px-8 rounded-full shadow-lg transform transition-transform hover:scale-105 active:scale-95 hover:shadow-xl focus:outline-none hover:text-[#00FF7F] w-36"
          style={{ border: "none" }}
          onClick={() => setMaxNumDisplayed(maxNumDisplayed + 25)}
        >
          See More
        </button>
        <button
          className="bg-zinc-800 text-white font-semibold py-3 px-8 rounded-full shadow-lg transform transition-transform hover:scale-105 active:scale-95 hover:shadow-xl focus:outline-none hover:text-[#00FF7F] w-36"
          style={{ border: "none" }}
          onClick={() => setMaxNumDisplayed(10000)}
        >
          See All
        </button>
      </div>
    </div>
  );
}

export default ArtistPage;<|MERGE_RESOLUTION|>--- conflicted
+++ resolved
@@ -26,11 +26,7 @@
       {/* List of Artist Previews */}
       <div className="space-y-4 mb-4">
         {currentlyDisplayed.slice(0, maxNumDisplayed).map((a, i) => (
-<<<<<<< HEAD
           <ArtistPreview key={a.id} artist={a} index={i + 1} />
-=======
-          <ArtistPreview key={i} artist={a} index={i + 1} />
->>>>>>> 7f179f35
         ))}
       </div>
       {/* Buttons to see more/all */}
