--- conflicted
+++ resolved
@@ -17,14 +17,8 @@
 import { useSpotifyApi } from "./SpotifyContext.jsx";
 
 const App = () => {
-<<<<<<< HEAD
-  // const beUrl = "https://wrappedondemand.azurewebsites.net";
-  const beUrl = "http://localhost:8000";
-=======
   const beUrl =
     "https://wrappedondemand307-hpfpenhqcrbje4cq.westus-01.azurewebsites.net";
-  // const beUrl = "http://localhost:8080";
->>>>>>> d8f16e68
 
   const [timeRange, setTimeRange] = useState("short_term");
   const [loggedIn, setLoggedIn] = useState(false);
